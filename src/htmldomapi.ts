--- conflicted
+++ resolved
@@ -35,13 +35,8 @@
   node.appendChild(child);
 }
 
-<<<<<<< HEAD
 function parentNode(node: Node): Node | null {
   return node.parentNode;
-=======
-function parentNode(node: Node): HTMLElement | null {
-  return node.parentElement;
->>>>>>> 27993fca
 }
 
 function nextSibling(node: Node): Node | null {
